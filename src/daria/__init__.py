"""Root directory for DaRIA.

Includes:

    utils: conversion, image class, subregions, coordinate system, and curvature correction


isort:skip_file

"""
<<<<<<< HEAD
from daria.utils.conversions import *
from daria.utils.coordinatesystem import CoordinateSystem
from daria.utils.image import Image
from daria.utils.subregions import *
from daria.utils.derivatives import *
from daria.utils.stoppingcriterion import *
from daria.utils.solvers import *
from daria.utils.norms import *
from daria.utils.regularization import *
from daria.corrections.color.colorchecker import *
from daria.corrections.shape.curvaturecorrection import *
#from daria.image.patches import *
=======
from daria.corrections.curvature.curvaturecorrection import *
from daria.image.coordinatesystem import *
from daria.image.image import *
from daria.image.patches import *
from daria.image.subregions import *
from daria.mathematics.derivatives import *
from daria.mathematics.norms import *
from daria.mathematics.stoppingcriterion import *
from daria.mathematics.solvers import *
from daria.mathematics.regularization import *
from daria.utils.conversions import *
>>>>>>> 5a8510a4
<|MERGE_RESOLUTION|>--- conflicted
+++ resolved
@@ -2,27 +2,11 @@
 
 Includes:
 
-    utils: conversion, image class, subregions, coordinate system, and curvature correction
-
+    conversion, image class, subregions, coordinate system, and curvature correction
 
 isort:skip_file
 
 """
-<<<<<<< HEAD
-from daria.utils.conversions import *
-from daria.utils.coordinatesystem import CoordinateSystem
-from daria.utils.image import Image
-from daria.utils.subregions import *
-from daria.utils.derivatives import *
-from daria.utils.stoppingcriterion import *
-from daria.utils.solvers import *
-from daria.utils.norms import *
-from daria.utils.regularization import *
-from daria.corrections.color.colorchecker import *
-from daria.corrections.shape.curvaturecorrection import *
-#from daria.image.patches import *
-=======
-from daria.corrections.curvature.curvaturecorrection import *
 from daria.image.coordinatesystem import *
 from daria.image.image import *
 from daria.image.patches import *
@@ -33,4 +17,5 @@
 from daria.mathematics.solvers import *
 from daria.mathematics.regularization import *
 from daria.utils.conversions import *
->>>>>>> 5a8510a4
+from daria.corrections.shape.curvaturecorrection import *
+from daria.corrections.color.colorchecker import *