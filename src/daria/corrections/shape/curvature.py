--- conflicted
+++ resolved
@@ -115,16 +115,14 @@
             self._adapt_config()
 
         # Initialize cache for precomputed transformed coordinates
-<<<<<<< HEAD
-        self.cache: dict = {}
-=======
+
         self.cache = {}
         self.use_cache = self.config.get("use_cache", False)
         if self.use_cache:
             self.cache_path = Path(
                 self.config.get("cache", "./cache/curvature_transformation.npy")
             )
->>>>>>> 1924abf9
+
 
         # Hardcode the interpolation order, used when mapping pixels to transformed
         # coordinates
