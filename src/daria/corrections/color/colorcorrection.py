--- conflicted
+++ resolved
@@ -84,13 +84,8 @@
         Constructor of converter, setting up a priori all data needed for fast conversion.
 
         Args:
-<<<<<<< HEAD
-            config (dict, str, path): config file for initialization of images. Can be
+            config (dict, str, Path): config file for initialization of images. Can be
                 used instead of roi, but roi is always prefered if it is present.
-=======
-            config (dict, str, Path): config file for initialization of
-                images. Can replace roi.
->>>>>>> fa1d4595
             roi (tuple of slices, np.ndarray, or None): ROI containing a colour checker,
                 provided either as intervals, corner points, or nothing. The recommended
                 choice is to provide an array of coordinates.
