from __future__ import annotations

from typing import Union

import numpy as np
import scipy.sparse as sps
import skimage
from scipy.sparse.linalg import LinearOperator

import darsia as da


def tv_denoising(
    img: da.Image,
    mu: Union[float, np.ndarray],
    ell: float,
    tvd_stoppingCriterion: da.StoppingCriterion = da.StoppingCriterion(1e-2, 100),
    cg_stoppingCriterion: da.StoppingCriterion = da.StoppingCriterion(1e-2, 100),
    verbose: bool = False,
) -> da.Image:
    """
    Anisotropic TV denoising using the Bregman split from Goldstein and Osher:
        min_u = |dxu|+|dyu|+mu/2||u-f||^2_2

    NOTE: In contrast to skimage.restoration.denoise_tv_bregman, pixel-wise definition of
          the regularization parameter mu is allowed.

    Arguments:
        img (darsia.Image): Image that should be regularized
        mu (float or array): Regularization coefficient / matrix
        ell (float): Penalty coefficient from Goldstein and Osher's algorithm
        tvd_stoppingCriterion (darsia.StoppingCriterion): stopping criterion for the Bregman
                                                         split containing information about
                                                         tolerance, maximum number of
                                                         iterations and norm
        cg_stoppingCriterion (darsia.StoppingCriterion): stopping criterion for the inner CG
                                                        solve containing information about
                                                        tolerance, maximum number of
                                                        iterations and norm
        verbose (bool): Set to true for verbosity; default value is False
    """

    # Set verbosity of stopping criterion
    tvd_stoppingCriterion.verbose = verbose

<<<<<<< HEAD
    # Copy image to avoid overwriting
=======
    # Copy the input image
>>>>>>> 1eeb7930
    img = img.copy()

    # Extract the two images
    rhs = skimage.img_as_float(img.img)
    im = skimage.img_as_float(img.img)

    # Create algorithm specific functionality
    dx = np.zeros(rhs.shape)
    dy = np.zeros(rhs.shape)
    bx = np.zeros(rhs.shape)
    by = np.zeros(rhs.shape)

    # Left-hand-side operator defined as a linear operator acting on flat images
    def mv(x: np.ndarray) -> np.ndarray:
        # Since the Laplace operator acts on 2d images, need to reshape
        # first # FIXME try to rewrite laplace?
        x = np.reshape(x, im.shape[:2])
        return (np.multiply(mu, x) - ell * da.laplace(x)).flatten()

    im_size = im.shape[0] * im.shape[1]
    lhsoperator = LinearOperator((im_size, im_size), matvec=mv)

    # Right-hand-side operator
    def rhsoperator(rhs, dx, dy, bx, by):
        return np.multiply(mu, rhs) + ell * (
            da.forward_diff_x(dx - bx) + da.backward_diff_y(dy - by)
        )

    def shrink(x):
        n = np.linalg.norm(x, ord="fro")
        return x / n * max(n - 1.0 / ell, 0.0)

    iterations: int = 0
    increment: np.ndarray = im.copy()

    # TVD algorithm from Goldstein and Osher, cf doi:10.1137/080725891
    while not (tvd_stoppingCriterion.check_relative(increment, im, iterations)):
        im_old = np.ndarray.copy(im)
        im = np.reshape(
            sps.linalg.cg(
                lhsoperator,
                rhsoperator(rhs, dx, dy, bx, by).flatten(),
                im.flatten(),
                tol=cg_stoppingCriterion.tolerance,
                maxiter=cg_stoppingCriterion.max_iterations,
            )[0],
            im.shape[:2],
        )
        dx = shrink(da.backward_diff_x(im) + bx)
        dy = shrink(da.backward_diff_y(im) + by)
        bx = bx + da.backward_diff_x(im) - dx
        by = by + da.backward_diff_y(im) - dy
        increment = im - im_old
        iterations += 1

    # Convert to correct format
    if img.original_dtype == np.uint8:
        img.img = skimage.img_as_ubyte(im)
    elif img.original_dtype == np.uint16:
        img.img = skimage.img_as_uint(im)
    else:
        raise Exception(f"Conversion back to {img.original_dtype} is unknown.")

    return img<|MERGE_RESOLUTION|>--- conflicted
+++ resolved
@@ -43,11 +43,7 @@
     # Set verbosity of stopping criterion
     tvd_stoppingCriterion.verbose = verbose
 
-<<<<<<< HEAD
-    # Copy image to avoid overwriting
-=======
     # Copy the input image
->>>>>>> 1eeb7930
     img = img.copy()
 
     # Extract the two images
