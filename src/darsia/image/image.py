"""Image class.

Images contain the image array, and in addition metadata about origin and dimensions.
"""

from __future__ import annotations

import copy
import json
import math
from datetime import datetime
from pathlib import Path
from typing import Optional, Union, cast
from warnings import warn

import cv2
import matplotlib.pyplot as plt
import numpy as np
import skimage
from PIL import Image as PIL_Image

import darsia as da


class Image:
    """Base image class.

    Contains the actual image, as well as meta data, i.e., base properties such as
    position in global coordinates, width and height. One can either pass in metadata
    (origin, width and height, amongst other entities) by passing them directly to
    the constructor or through a metadata-file (default is to pass metadata diretly
    to the constructor. If a metadatafile is required, the "read_metadata_from_file"
    variable has to be passed as True). Image can either be passed in as numpy array
    or a path to a file (this is automatically detected through the input). Base
    functionality such as saving to image-file, and drawing a grid is provided in the class.

    Attributes:
        img (np.ndarray): image array
        img (str): path to image, alternative way to feed the actual image.
        metadata (dict):
            width (float): physical width of the image
            height (float): physical height of the image
            origin (np.ndarray): physical coordinates of the lower left corner, i.e.,
                of the (img.shape[0],0) pixel
            color_space (str): Color space (RGB/BGR/RED/GREEN/BLUE/GRAY)
            timestamp (datetime.datetime): timestamp of the image in (default) datetime format.
        shape (np.ndarray): num_pixels, as well number of color channels (typically 3 for RGB)
        dx (float): pixel size in x-direction
        dy (float): pixel size in y-direction
    """

    def __init__(
        self,
        img: Union[np.ndarray, str, Path],
        metadata: Optional[dict] = None,
        drift_correction: Optional[da.DriftCorrection] = None,
        translation_correction: Optional[da.TranslationCorrection] = None,
        color_correction: Optional[da.ColorCorrection] = None,
        curvature_correction: Optional[da.CurvatureCorrection] = None,
        **kwargs,
    ) -> None:
        """Constructor of Image object.

        The input image can either be a path to the image file or a numpy array with
        conventional matrix indexing. Some metadata must be provided. If several
        versions are provided a metadata dictionary will used over a path to a
        metadata json-file over keyword arguments.

        Arguments:
            img (Union[np.ndarray, str, Path]): image array with matrix indexing
            metadata (dict, Optional): metadata dictionary, default is None.
            drift_correction (darsia.DriftCorrection, Optional): Drift correction object.
            translation_correction (darsia.TranslationCorrection, Optional): Translation
                correction object.
            color_correction (darsia.ColorCorrection, Optional): Color correction object.
                Default is none, but should be included if the image is to be color
                corrected at initialization.
            curvature_correction (darsia.CurvatureCorrection, Optional):
                Curvature correction object. Default is none, but should be included
                if the image is to be curvature corrected at initialization
            kwargs (Optional arguments)
                metadata_source (str): Path to a metadata json-file that provides
                    metadata such as physical width, height and origin of image
                    as well as  color space
                origin (np.ndarray): physical coordinates of the lower left corner
                width (float): physical width of the image
                height (float): physical height of the image
                color_space (str): the color space of the image. So far only BGR
                    and RGB are "valid", but more should be added at a later time.
                timestamp (datetime.datetime): timestamp of the image. If it is not
                    provided, and available in the image file it will be read by pillow.
        """

        # Read metadata.
        no_colorspace_given = False
        if metadata is not None:
            self.metadata = metadata

        elif "metadata_source" in kwargs:
            metadata_source = kwargs.get("metadata_source")
            with open(str(Path(metadata_source)), "r") as openfile:
                self.metadata = json.load(openfile)

        else:
            self.metadata = {}
            if "width" in kwargs:
                self.metadata["width"] = kwargs["width"]
            elif curvature_correction is not None:
                self.metadata["width"] = curvature_correction.config["crop"]["width"]
            else:
                raise Exception("image width not specified")

            if "height" in kwargs:
                self.metadata["height"] = kwargs["height"]
            elif curvature_correction is not None:
                self.metadata["height"] = curvature_correction.config["crop"]["height"]
            else:
                raise Exception("image height not specified")

<<<<<<< HEAD
            self.metadata["origo"] = np.array(kwargs.get("origo", np.array([0, 0])))
=======
            self.metadata["origin"] = np.array(kwargs.pop("origin", np.array([0, 0])))
>>>>>>> 5bf6b4a9

            no_colorspace_given = "color_space" not in kwargs
            self.metadata["color_space"] = kwargs.get("color_space", "BGR")
            self.metadata["timestamp"] = kwargs.get("timestamp", None)

        # Fetch image
        if isinstance(img, np.ndarray):
            self.img: np.ndarray = img

            # Come up with default metadata
            self.name = "Unnamed image"

            if no_colorspace_given:
                warn("Please provide a color space. Now it is assumed to be BGR.")

            self.metadata["original_dtype"] = self.img.dtype

        elif isinstance(img, str) or isinstance(img, Path):

            self.img = cv2.imread(str(Path(img)), cv2.IMREAD_UNCHANGED)
            self.metadata["color_space"] = "BGR"
            self.metadata["original_dtype"] = self.img.dtype

            # Convert to RGB
            self.toRGB()

            if self.metadata["timestamp"] is None:
                pil_img = PIL_Image.open(Path(img))

                # Read timestamp from exif metadata if existent
                self.exif = pil_img.getexif()
                if self.exif.get(306) is not None:
                    self.metadata["timestamp"] = datetime.strptime(
                        self.exif.get(306), "%Y:%m:%d %H:%M:%S"
                    )

            self.imgpath = img
            self.name = cast(str, img)

        else:
            raise Exception(
                "Invalid image data. Provide either a path to an image or an image array."
            )

        # Apply corrections
        if drift_correction is not None:
            self.img = drift_correction(self.img)

        if color_correction is not None:
            self.img = color_correction(self.img)

        if translation_correction is not None:
            self.img = translation_correction(self.img)

        if curvature_correction is not None:
            self.img = curvature_correction(self.img)
            assert (
                self.metadata["width"] == curvature_correction.config["crop"]["width"]
            )
            assert (
                self.metadata["height"] == curvature_correction.config["crop"]["height"]
            )

        # Determine numbers of cells in each dimension and cell size
        self.num_pixels_height: int = self.img.shape[:2][0]
        self.num_pixels_width: int = self.img.shape[:2][1]
        self.dx: float = self.metadata["width"] / self.num_pixels_width
        self.dy: float = self.metadata["height"] / self.num_pixels_height

        # Define the pixels in the corners of the image
        self.corners = {
            "upperleft": np.array([0, 0]),
            "lowerleft": np.array([self.num_pixels_height, 0]),
            "lowerright": np.array([self.num_pixels_height, self.num_pixels_width]),
            "upperright": np.array([0, self.num_pixels_width]),
        }

        # Establish a coordinate system based on the metadata
        self.coordinatesystem: da.CoordinateSystem = da.CoordinateSystem(self)

    # ! ---- Fast-access getter functions for metadata

    @property
    def origin(self) -> np.ndarray:
        return self.metadata["origin"]

    @property
    def width(self) -> float:
        return self.metadata["width"]

    @property
    def height(self) -> float:
        return self.metadata["height"]

    @property
    def colorspace(self) -> str:
        return self.metadata["color_space"]

    @property
    def timestamp(self) -> datetime:
        return self.metadata["timestamp"]

    @timestamp.setter
    def timestamp(self, time: datetime) -> None:
        self.metadata["timestamp"] = time

    @property
    def original_dtype(self) -> np.dtype:
        return self.metadata["original_dtype"]

    # ! ---- Operation overloaders
    def __sub__(self, other: da.Image):
        """Subtract two images.

        Arguments:
            other (Image): image to subtract from self

        Returns:
            Image: difference image
        """
        if self.img.shape != other.img.shape:
            warn("Images have different shapes. Resizing second argument to match.")
            return da.Image(
                self.img - cv2.resize(other.img, tuple(reversed(self.img.shape[:2]))),
                copy.copy(self.metadata),
            )
        else:
            return da.Image(self.img - other.img, copy.copy(self.metadata))

    def write(
        self,
        path,
    ) -> None:
        """Write image to file.

        Here, the BGR-format is used. Image path, name and format
        can be changed by passing them as strings to the method.

        Arguments:
            path (str): path to image, including image name and file format
        """
        # cv2 requires BGR format
        write_image = cast(da.Image, self.toBGR(return_image=True)).img

        # Write image, using the conventional matrix indexing
        if self.original_dtype == np.uint8:
            write_image = skimage.img_as_ubyte(write_image)
            cv2.imwrite(str(Path(path)), write_image)
        elif self.original_dtype == np.uint16:
            write_image = skimage.img_as_uint(write_image)
            cv2.imwrite(
                str(Path(path)),
                write_image,
                [
                    cv2.IMWRITE_TIFF_COMPRESSION,
                    1,
                    cv2.IMWRITE_TIFF_XDPI,
                    350,
                    cv2.IMWRITE_TIFF_YDPI,
                    350,
                ],
            )
        else:
            raise Exception(f"Cannot write the datatype {self.original_dtype}")

        print("Image saved as: " + str(Path(path)))

    def write_metadata_to_file(self, path: str) -> None:
        """
        Writes the metadata dictionary to a json-file.

        Arguments:
            path (str): path to the json file
        """

        with open(str(Path(path)), "w") as outfile:
            json.dump(self.metadata, outfile, indent=4)

    def show(self, name: Optional[str] = None, wait: Optional[int] = 0) -> None:
        """Show image.

        Arguments:
            name (str, optional): name addressing the window for visualization
            wait (int, optional): waiting time in milliseconds, if not set
                the window is open until any key is pressed.
        """
        if name is None:
            name = self.name

        if self.metadata["color_space"] == "RGB":
            bgrim = cv2.cvtColor(self.img, cv2.COLOR_BGR2RGB)

        else:
            bgrim = self.img

        # Display image
        cv2.namedWindow(name, cv2.WINDOW_NORMAL)
        cv2.imshow(name, bgrim)
        cv2.waitKey(wait)
        cv2.destroyAllWindows()

    # Not completely satisfied with this solution of timing
    def plt_show(self, time: Optional[int] = None) -> None:
        """Show image using matplotlib.pyplots built-in imshow"""

        if self.metadata["color_space"] == "BGR":
            rgbim = cv2.cvtColor(skimage.img_as_ubyte(self.img), cv2.COLOR_BGR2RGB)
        else:
            rgbim = skimage.img_as_ubyte(self.img)
        if time is not None:
            plt.imshow(rgbim)
            plt.pause(time)
            plt.close()
        else:
            plt.imshow(rgbim)
            plt.show()

    # Seems like something that should read an image and return a new one with grid.
    def add_grid(
        self,
        origin: Optional[Union[np.ndarray, list[float]]] = None,
        dx: float = 1,
        dy: float = 1,
        color: tuple = (0, 0, 125),
        thickness: int = 9,
    ) -> "Image":
        """
        Adds a grid on the image and returns new image.

        Arguments:
            origin (np.ndarray): origin of the grid, in physical units - the reference
                coordinate system is provided by the corresponding attribute coordinatesystem
            dx (float): grid size in x-direction, in physical units
            dy (float): grid size in y-direction, in physical units
            color (tuple of int): BGR color of the grid
            thickness (int): thickness of the grid lines

        Returns:
            Image: original image with grid on top
        """
        # Set origin if it was not provided
        if origin is None:
            origin = self.metadata["origin"]
        elif isinstance(origin, list):
            origin = np.array(origin)

        # Determine the number of grid lines required
        num_horizontal_lines: int = math.ceil(self.metadata["height"] / dy) + 1
        num_vertical_lines: int = math.ceil(self.metadata["width"] / dx) + 1

        # Start from original image
        gridimg = self.img.copy()

        # Add horizontal grid lines (line by line)
        for i in range(num_horizontal_lines):

            # Determine the outer boundaries in x directions
            xmin = self.coordinatesystem.domain["xmin"]
            xmax = self.coordinatesystem.domain["xmax"]

            # Determine the y coordinate of the line
            y = origin[1] + i * dy

            # Determine the pixels corresponding to the end points of the horizontal line
            # (xmin,y) - (xmax,y), in (row,col) format.
            start = self.coordinatesystem.coordinateToPixel(np.array([xmin, y]))
            end = self.coordinatesystem.coordinateToPixel(np.array([xmax, y]))

            # Add single line. NOTE: cv2.line takes pixels as inputs with the reversed
            # matrix indexing, i.e., (col,row) instead of (row,col). Furthermore,
            # it requires tuples.
            gridimg = cv2.line(
                gridimg, tuple(reversed(start)), tuple(reversed(end)), color, thickness
            )

        # Add vertical grid lines (line by line)
        for j in range(num_vertical_lines):

            # Determine the outer boundaries in x directions
            ymin = self.coordinatesystem.domain["ymin"]
            ymax = self.coordinatesystem.domain["ymax"]

            # Determine the y coordinate of the line
            x = origin[0] + j * dx

            # Determine the pixels corresponding to the end points of the vertical line
            # (x, ymin) - (x, ymax), in (row,col) format.
            start = self.coordinatesystem.coordinateToPixel(np.array([x, ymin]))
            end = self.coordinatesystem.coordinateToPixel(np.array([x, ymax]))

            # Add single line. NOTE: cv2.line takes pixels as inputs with the reversed
            # matrix indexing, i.e., (col,row) instead of (row,col). Furthermore,
            # it requires tuples.
            gridimg = cv2.line(
                gridimg, tuple(reversed(start)), tuple(reversed(end)), color, thickness
            )

        # Return image with grid as Image object
        return Image(img=gridimg, metadata=self.metadata)

    # resize image by using cv2's resize command
    def resize(self, cx: float, cy: Optional[float] = None) -> None:
        """ "
        Coarsen the image object

        Arguments:
            cx (float): the amount of which to scale in x direction
            cy (float, optional): the amount of which to scale in y direction;
                default value is cx
        """
        if cy is None:
            cy = cx

        # Coarsen image
        self.img = cv2.resize(
            self.img,
            None,
            fx=cx,
            fy=cy,
            interpolation=cv2.INTER_AREA if min(cx, cy) < 1 else cv2.INTER_CUBIC,
        )

        # Update parameters and coordinate system
        self.dx *= 1 / cx
        self.dy *= 1 / cy
        self.coordinatesystem = da.CoordinateSystem(self)

    def copy(self) -> da.Image:
        """
        Returns a copy of the image object.
        """
        return Image(np.copy(self.img), copy.copy(self.metadata))

    def toBGR(self, return_image: bool = False) -> Optional[da.Image]:
        """
        Transforms image to BGR if it is in RGB

        Args:
            return_image (bool): flag controlling whether the converted image
                is returned, or converted internally.

        Returns:
            darsia.Image (optional): converted image, if requested
        """
        if self.metadata["color_space"] == "RGB":
            if not return_image:
                self.img = cv2.cvtColor(self.img, cv2.COLOR_BGR2RGB)
                self.metadata["color_space"] = "BGR"
                return None
            else:
                image = self.copy()
                image.img = cv2.cvtColor(image.img, cv2.COLOR_BGR2RGB)
                image.metadata["color_space"] = "BGR"
                return image
        else:
            return None

    def toRGB(self, return_image: bool = False) -> Optional[da.Image]:
        """
        Transforms image to RGB if it is in BGR.

        Args:
            return_image (bool): flag controlling whether the converted image
                is returned, or converted internally.

        Returns:
            darsia.Image (optional): converted image, if requested
        """
        if self.metadata["color_space"] == "BGR":
            if not return_image:
                self.img = cv2.cvtColor(self.img, cv2.COLOR_BGR2RGB)
                self.metadata["color_space"] = "RGB"
                self.metadata["color_space"] = "RGB"
                return None
            else:
                image = self.copy()
                image.img = cv2.cvtColor(image.img, cv2.COLOR_BGR2RGB)
                image.metadata["color_space"] = "RGB"
                return image
        else:
            return None

    def toGray(self, return_image: bool = False) -> Optional[da.Image]:
        """
        Returns a greyscale version of the darsia image.

        Args:
            return_image (bool): flag controlling whether the converted image
                is returned, or converted internally.

        Returns:
            darsia.Image (optional): converted image, if requested
        """

        if return_image:
            gray_img = self.copy()
            if self.metadata["color_space"] == "RGB":
                gray_img.img = cv2.cvtColor(gray_img.img, cv2.COLOR_RGB2GRAY)
            elif self.metadata["color_space"] == "BGR":
                gray_img.img = cv2.cvtColor(gray_img.img, cv2.COLOR_BGR2GRAY)
            elif self.metadata["color_space"] == "GRAY":
                pass
            else:
                raise Exception(
                    "Only RGB or BGR images can be converted to Gray at the moment"
                )
            gray_img.metadata["color_space"] = "GRAY"
            return gray_img
        else:
            if self.metadata["color_space"] == "RGB":
                self.img = cv2.cvtColor(self.img, cv2.COLOR_RGB2GRAY)
            elif self.metadata["color_space"] == "BGR":
                self.img = cv2.cvtColor(self.img, cv2.COLOR_BGR2GRAY)
            elif self.metadata["color_space"] == "GRAY":
                pass
            else:
                raise Exception(
                    "Only RGB or BGR images can be converted to Gray at the moment"
                )
            self.metadata["color_space"] = "GRAY"
            return None

    def toRed(self, return_image: bool = False) -> Optional[da.Image]:
        """
        Returns a red channel version of the darsia image.

        Args:
            return_image (bool): flag controlling whether the converted image
                is returned, or converted internally.

        Returns:
            darsia.Image (optional): converted image, if requested
        """
        if return_image:
            red_img = self.copy()
            if self.metadata["color_space"] == "RGB":
                red_img.img = red_img.img[:, :, 0]
            elif self.metadata["color_space"] == "BGR":
                red_img.img = red_img.img[:, :, 2]
            elif self.metadata["color_space"] == "RED":
                pass
            else:
                raise Exception(
                    "Only RGB or BGR images can be converted to Red at the moment"
                )
            red_img.metadata["color_space"] = "RED"
            return red_img
        else:
            if self.metadata["color_space"] == "RGB":
                self.img = self.img[:, :, 0]
            elif self.metadata["color_space"] == "BGR":
                self.img = self.img[:, :, 2]
            elif self.metadata["color_space"] == "RED":
                pass
            else:
                raise Exception(
                    "Only RGB or BGR images can be converted to Red at the moment"
                )
            self.metadata["color_space"] = "RED"
            return None

    def toBlue(self, return_image: bool = False) -> Optional[da.Image]:
        """
        Returns a blue channel version of the darsia image.

        Args:
            return_image (bool): flag controlling whether the converted image
                is returned, or converted internally.

        Returns:
            darsia.Image (optional): converted image, if requested
        """
        if return_image:
            blue_img = self.copy()
            if self.metadata["color_space"] == "RGB":
                blue_img.img = blue_img.img[:, :, 2]
            elif self.metadata["color_space"] == "BGR":
                blue_img.img = blue_img.img[:, :, 0]
            elif self.metadata["color_space"] == "BLUE":
                pass
            else:
                raise Exception(
                    "Only RGB or BGR images can be converted to blue at the moment"
                )
            blue_img.metadata["color_space"] = "BLUE"
            return blue_img
        else:
            if self.metadata["color_space"] == "RGB":
                self.img = self.img[:, :, 2]
            elif self.metadata["color_space"] == "BGR":
                self.img = self.img[:, :, 0]
            elif self.metadata["color_space"] == "BLUE":
                pass
            else:
                raise Exception(
                    "Only RGB or BGR images can be converted to blue at the moment"
                )
            self.metadata["color_space"] = "BLUE"
            return None

    def toGreen(self, return_image: bool = False) -> Optional[da.Image]:
        """
        Returns a green channel version of the darsia image.

        Args:
            return_image (bool): flag controlling whether the converted image
                is returned, or converted internally.

        Returns:
            darsia.Image (optional): converted image, if requested
        """
        if return_image:
            green_img = self.copy()
            if self.metadata["color_space"] == "RGB":
                green_img.img = green_img.img[:, :, 1]
            elif self.metadata["color_space"] == "BGR":
                green_img.img = green_img.img[:, :, 1]
            elif self.metadata["color_space"] == "GREEN":
                pass
            else:
                raise Exception(
                    "Only RGB or BGR images can be converted to green at the moment"
                )
            green_img.metadata["color_space"] = "GREEN"
            return green_img
        else:
            if self.metadata["color_space"] == "RGB":
                self.img = self.img[:, :, 1]
            elif self.metadata["color_space"] == "BGR":
                self.img = self.img[:, :, 1]
            elif self.metadata["color_space"] == "GREEN":
                pass
            else:
                raise Exception(
                    "Only RGB or BGR images can be converted to green at the moment"
                )
            self.metadata["color_space"] = "GREEN"
            return None

    def toHue(self, return_image: bool = False) -> Optional[da.Image]:
        """
        Returns a hue channel version of the darsia image.

        Args:
            return_image (bool): flag controlling whether the converted image
                is returned, or converted internally.

        Returns:
            darsia.Image (optional): converted image, if requested
        """
        # Only for RGB images for now.
        assert self.metadata["color_space"] == "RGB"

        if return_image:
            hue_img = self.copy()
            hue_img.img = cv2.cvtColor(hue_img.img, cv2.COLOR_RGB2HSV)[:, :, 0]
            hue_img.metadata["color_space"] = "HUE"
            return hue_img
        else:
            self.img = cv2.cvtColor(self.img, cv2.COLOR_RGB2HSV)[:, :, 0]
            self.metadata["color_space"] = "HUE"
            return None

    def toSaturation(self, return_image: bool = False) -> Optional[da.Image]:
        """
        Returns a saturation channel version of the darsia image.

        Args:
            return_image (bool): flag controlling whether the converted image
                is returned, or converted internally.

        Returns:
            darsia.Image (optional): converted image, if requested
        """
        # Only for RGB images for now.
        assert self.metadata["color_space"] == "RGB"

        if return_image:
            sat_img = self.copy()
            sat_img.img = cv2.cvtColor(sat_img.img, cv2.COLOR_RGB2HSV)[:, :, 1]
            sat_img.metadata["color_space"] = "SATURATION"
            return sat_img
        else:
            self.img = cv2.cvtColor(self.img, cv2.COLOR_RGB2HSV)[:, :, 1]
            self.metadata["color_space"] = "SATURATION"
            return None

    def toValue(self, return_image: bool = False) -> Optional[da.Image]:
        """
        Returns a value channel version of the darsia image

        Args:
            return_image (bool): flag controlling whether the converted image
                is returned, or converted internally.

        Returns:
            darsia.Image (optional): converted image, if requested
        """
        # Only for RGB images for now.
        assert self.metadata["color_space"] == "RGB"

        if return_image:
            val_img = self.copy()
            val_img.img = cv2.cvtColor(val_img.img, cv2.COLOR_RGB2HSV)[:, :, 2]
            val_img.metadata["color_space"] = "VALUE"
            return val_img
        else:
            self.img = cv2.cvtColor(self.img, cv2.COLOR_RGB2HSV)[:, :, 2]
            self.metadata["color_space"] = "VALUE"
            return None<|MERGE_RESOLUTION|>--- conflicted
+++ resolved
@@ -117,11 +117,7 @@
             else:
                 raise Exception("image height not specified")
 
-<<<<<<< HEAD
-            self.metadata["origo"] = np.array(kwargs.get("origo", np.array([0, 0])))
-=======
             self.metadata["origin"] = np.array(kwargs.pop("origin", np.array([0, 0])))
->>>>>>> 5bf6b4a9
 
             no_colorspace_given = "color_space" not in kwargs
             self.metadata["color_space"] = kwargs.get("color_space", "BGR")
